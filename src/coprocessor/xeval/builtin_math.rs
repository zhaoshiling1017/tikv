// Copyright 2017 PingCAP, Inc.
//
// Licensed under the Apache License, Version 2.0 (the "License");
// you may not use this file except in compliance with the License.
// You may obtain a copy of the License at
//
//     http://www.apache.org/licenses/LICENSE-2.0
//
// Unless required by applicable law or agreed to in writing, software
// distributed under the License is distributed on an "AS IS" BASIS,
// See the License for the specific language governing permissions and
// limitations under the License.

use tipb::expression::Expr;
use super::super::codec::datum::Datum;
<<<<<<< HEAD
use super::{Evaluator, EvalContext, Result, Error, ERROR_UNIMPLEMENTED};
=======
use super::{Evaluator, EvalContext, Result, Error};

const ERROR_UNIMPLEMENTED: &'static str = "unimplemented";
pub const TYPE_INT: &'static str = "int";

pub fn invalid_type_error(datum: &Datum, expected_type: &str) -> Result<Datum> {
    Err(Error::Eval(format!("invalid expr type: {:?}, expect: {}", datum, expected_type)))
}
>>>>>>> 3f52e67f

impl Evaluator {
    pub fn abs_int(&mut self, ctx: &EvalContext, expr: &Expr) -> Result<Datum> {
        let child = try!(self.get_one_child(expr));
        let d = try!(self.eval(ctx, child));
        match d {
            Datum::I64(i) => {
                if i >= 0 {
                    Ok(Datum::I64(i))
                } else {
                    Ok(Datum::I64(-i))
                }
            }
            Datum::U64(_) => Ok(d),
            _ => invalid_type_error(&d, TYPE_INT),
        }
    }

    pub fn abs_real(&mut self, _ctx: &EvalContext, _expr: &Expr) -> Result<Datum> {
        // TODO add impl
        Err(Error::Eval(ERROR_UNIMPLEMENTED.to_owned()))
    }

    pub fn ceil_int(&mut self, _ctx: &EvalContext, _expr: &Expr) -> Result<Datum> {
        // TODO add impl
        Err(Error::Eval(ERROR_UNIMPLEMENTED.to_owned()))
    }

    pub fn ceil_real(&mut self, _ctx: &EvalContext, _expr: &Expr) -> Result<Datum> {
        // TODO add impl
        Err(Error::Eval(ERROR_UNIMPLEMENTED.to_owned()))
    }

    pub fn floor_int(&mut self, _ctx: &EvalContext, _expr: &Expr) -> Result<Datum> {
        // TODO add impl
        Err(Error::Eval(ERROR_UNIMPLEMENTED.to_owned()))
    }

    pub fn floor_real(&mut self, _ctx: &EvalContext, _expr: &Expr) -> Result<Datum> {
        // TODO add impl
        Err(Error::Eval(ERROR_UNIMPLEMENTED.to_owned()))
    }
}

#[cfg(test)]
mod test {
    use tipb::expression::{ExprType, ScalarFuncSig};
    use coprocessor::codec::datum::Datum;
    use super::super::Evaluator;
    use super::super::evaluator::test::build_expr_with_sig;

    macro_rules! test_eval {
        ($tag:ident, $cases:expr) => {
            #[test]
            fn $tag() {
                let mut test_cases = $cases;
                let mut evaluator = Evaluator::default();
                for (i, (expr, expected)) in test_cases.drain(..).enumerate() {
                    let res = evaluator.eval(&Default::default(), &expr);
                    assert!(res.is_ok(),
                            "#{} expect eval expr {:?} ok but got {:?}",
                            i,
                            expr,
                            res);
                    let res = res.unwrap();
                    assert_eq!(res,
                               expected,
                               "#{} expect {:?} but got {:?}",
                               i,
                               expected,
                               res);
                }
            }
        };
    }

    test_eval!(test_abs_int,
               vec![(build_expr_with_sig(vec![Datum::I64(-1)],
                                         ExprType::ScalarFunc,
                                         ScalarFuncSig::AbsInt),
                     Datum::I64(1)),
                    (build_expr_with_sig(vec![Datum::I64(1)],
                                         ExprType::ScalarFunc,
                                         ScalarFuncSig::AbsInt),
                     Datum::I64(1)),
                    (build_expr_with_sig(vec![Datum::U64(1)],
                                         ExprType::ScalarFunc,
                                         ScalarFuncSig::AbsInt),
                     Datum::U64(1))]);
}<|MERGE_RESOLUTION|>--- conflicted
+++ resolved
@@ -13,18 +13,8 @@
 
 use tipb::expression::Expr;
 use super::super::codec::datum::Datum;
-<<<<<<< HEAD
-use super::{Evaluator, EvalContext, Result, Error, ERROR_UNIMPLEMENTED};
-=======
-use super::{Evaluator, EvalContext, Result, Error};
-
-const ERROR_UNIMPLEMENTED: &'static str = "unimplemented";
-pub const TYPE_INT: &'static str = "int";
-
-pub fn invalid_type_error(datum: &Datum, expected_type: &str) -> Result<Datum> {
-    Err(Error::Eval(format!("invalid expr type: {:?}, expect: {}", datum, expected_type)))
-}
->>>>>>> 3f52e67f
+use super::{Evaluator, EvalContext, Result, Error, ERROR_UNIMPLEMENTED, TYPE_INT,
+            invalid_type_error};
 
 impl Evaluator {
     pub fn abs_int(&mut self, ctx: &EvalContext, expr: &Expr) -> Result<Datum> {
@@ -71,7 +61,7 @@
 
 #[cfg(test)]
 mod test {
-    use tipb::expression::{ExprType, ScalarFuncSig};
+    use tipb::expression::{FieldType, ExprType, ScalarFuncSig};
     use coprocessor::codec::datum::Datum;
     use super::super::Evaluator;
     use super::super::evaluator::test::build_expr_with_sig;
@@ -104,14 +94,17 @@
     test_eval!(test_abs_int,
                vec![(build_expr_with_sig(vec![Datum::I64(-1)],
                                          ExprType::ScalarFunc,
-                                         ScalarFuncSig::AbsInt),
+                                         ScalarFuncSig::AbsInt,
+                                         FieldType::new()),
                      Datum::I64(1)),
                     (build_expr_with_sig(vec![Datum::I64(1)],
                                          ExprType::ScalarFunc,
-                                         ScalarFuncSig::AbsInt),
+                                         ScalarFuncSig::AbsInt,
+                                         FieldType::new()),
                      Datum::I64(1)),
                     (build_expr_with_sig(vec![Datum::U64(1)],
                                          ExprType::ScalarFunc,
-                                         ScalarFuncSig::AbsInt),
+                                         ScalarFuncSig::AbsInt,
+                                         FieldType::new()),
                      Datum::U64(1))]);
 }