// Copyright 2016 PingCAP, Inc.
//
// Licensed under the Apache License, Version 2.0 (the "License");
// you may not use this file except in compliance with the License.
// You may obtain a copy of the License at
//
//     http://www.apache.org/licenses/LICENSE-2.0
//
// Unless required by applicable law or agreed to in writing, software
// distributed under the License is distributed on an "AS IS" BASIS,
// See the License for the specific language governing permissions and
// limitations under the License.

use std::sync::{self, Arc};
use std::sync::atomic::{AtomicUsize, Ordering};
use std::cell::RefCell;
use std::error;
use std::time::Instant;
use std::mem;

use rocksdb::{DB, WriteBatch, Writable};
use protobuf::Message;

use kvproto::metapb::{self, Region};
use kvproto::eraftpb::{Entry, Snapshot, ConfState, HardState};
use kvproto::raft_serverpb::{RaftSnapshotData, RaftLocalState, RegionLocalState, RaftApplyState,
                             PeerState};
use util::HandyRwLock;
use util::codec::bytes::BytesEncoder;
use util::worker::Scheduler;
use util::rocksdb;
use raft::{self, Storage, RaftState, StorageError, Error as RaftError, Ready};
use raftstore::{Result, Error};
use super::worker::RegionTask;
use super::keys::{self, enc_start_key, enc_end_key};
use super::engine::{Snapshot as DbSnapshot, Peekable, Iterable, Mutable};
use super::{SnapFile, SnapKey, SnapEntry, SnapManager};
use storage::CF_RAFT;

// When we create a region peer, we should initialize its log term/index > 0,
// so that we can force the follower peer to sync the snapshot first.
pub const RAFT_INIT_LOG_TERM: u64 = 5;
pub const RAFT_INIT_LOG_INDEX: u64 = 5;
const MAX_SNAP_TRY_CNT: usize = 5;

pub const JOB_STATUS_PENDING: usize = 0;
pub const JOB_STATUS_RUNNING: usize = 1;
<<<<<<< HEAD
pub const JOB_STATUS_CANCEL: usize = 2;
pub const JOB_STATUS_CANCELED: usize = 3;
=======
pub const JOB_STATUS_CANCELLING: usize = 2;
pub const JOB_STATUS_CANCELLED: usize = 3;
>>>>>>> dee05a9a
pub const JOB_STATUS_FINISHED: usize = 4;
pub const JOB_STATUS_FAILED: usize = 5;

pub type Ranges = Vec<(Vec<u8>, Vec<u8>)>;

#[derive(Debug, Clone)]
pub enum SnapState {
    Relax,
    Generating,
    Snap(Snapshot),
    Applying(Arc<AtomicUsize>),
    ApplyAborted,
    Failed,
}

impl PartialEq for SnapState {
    fn eq(&self, other: &SnapState) -> bool {
        match (self, other) {
            (&SnapState::Relax, &SnapState::Relax) |
            (&SnapState::Generating, &SnapState::Generating) |
            (&SnapState::Failed, &SnapState::Failed) |
            (&SnapState::ApplyAborted, &SnapState::ApplyAborted) => true,
            (&SnapState::Snap(ref s1), &SnapState::Snap(ref s2)) => s1 == s2,
            (&SnapState::Applying(ref b1), &SnapState::Applying(ref b2)) => {
                b1.load(Ordering::Relaxed) == b2.load(Ordering::Relaxed)
            }
            _ => false,
        }
    }
}

pub struct PeerStorage {
    pub engine: Arc<DB>,

    pub region: metapb::Region,
    pub raft_state: RaftLocalState,
    pub apply_state: RaftApplyState,
    pub applied_index_term: u64,
    pub last_term: u64,

    snap_state: RefCell<SnapState>,
    region_sched: Scheduler<RegionTask>,
    snap_tried_cnt: AtomicUsize,

    pub tag: String,
}

fn storage_error<E>(error: E) -> raft::Error
    where E: Into<Box<error::Error + Send + Sync>>
{
    raft::Error::Store(StorageError::Other(error.into()))
}

impl From<Error> for RaftError {
    fn from(err: Error) -> RaftError {
        storage_error(err)
    }
}

impl<T> From<sync::PoisonError<T>> for RaftError {
    fn from(_: sync::PoisonError<T>) -> RaftError {
        storage_error("lock failed")
    }
}

pub struct ApplySnapResult {
    // prev_region is the region before snapshot applied.
    pub prev_region: metapb::Region,
    pub region: metapb::Region,
}

pub struct InvokeContext {
    pub raft_state: RaftLocalState,
    pub apply_state: RaftApplyState,
    pub wb: WriteBatch,
    last_term: u64,
    engine: Arc<DB>,
}

impl InvokeContext {
    pub fn new(store: &PeerStorage) -> InvokeContext {
        InvokeContext {
            raft_state: store.raft_state.clone(),
            apply_state: store.apply_state.clone(),
            wb: WriteBatch::new(),
            last_term: store.last_term,
            engine: store.engine.clone(),
        }
    }

    pub fn save_raft(&self, region_id: u64) -> Result<()> {
        let raft_cf = try!(rocksdb::get_cf_handle(&self.engine, CF_RAFT));
        try!(self.wb.put_msg_cf(raft_cf, &keys::raft_state_key(region_id), &self.raft_state));
        Ok(())
    }

    pub fn save_apply(&self, region_id: u64) -> Result<()> {
        let raft_cf = try!(rocksdb::get_cf_handle(&self.engine, CF_RAFT));
        try!(self.wb.put_msg_cf(raft_cf,
                                &keys::apply_state_key(region_id),
                                &self.apply_state));
        Ok(())
    }
}

fn init_raft_state(engine: &DB, region: &Region) -> Result<RaftLocalState> {
    Ok(match try!(engine.get_msg_cf(CF_RAFT, &keys::raft_state_key(region.get_id()))) {
        Some(s) => s,
        None => {
            let mut raft_state = RaftLocalState::new();
            if !region.get_peers().is_empty() {
                raft_state.set_last_index(RAFT_INIT_LOG_INDEX);
            }
            raft_state
        }
    })
}

fn init_apply_state(engine: &DB, region: &Region) -> Result<RaftApplyState> {
    Ok(match try!(engine.get_msg_cf(CF_RAFT, &keys::apply_state_key(region.get_id()))) {
        Some(s) => s,
        None => {
            let mut apply_state = RaftApplyState::new();
            if !region.get_peers().is_empty() {
                apply_state.set_applied_index(RAFT_INIT_LOG_INDEX);
                let state = apply_state.mut_truncated_state();
                state.set_index(RAFT_INIT_LOG_INDEX);
                state.set_term(RAFT_INIT_LOG_TERM);
            }
            apply_state
        }
    })
}

fn init_last_term(engine: &DB,
                  region: &Region,
                  raft_state: &RaftLocalState,
                  apply_state: &RaftApplyState)
                  -> Result<u64> {
    let last_idx = raft_state.get_last_index();
    if last_idx == 0 {
        return Ok(0);
    } else if last_idx == RAFT_INIT_LOG_INDEX {
        return Ok(RAFT_INIT_LOG_TERM);
    } else if last_idx == apply_state.get_truncated_state().get_index() {
        return Ok(apply_state.get_truncated_state().get_term());
    } else {
        assert!(last_idx > RAFT_INIT_LOG_INDEX);
    }
    let last_log_key = keys::raft_log_key(region.get_id(), last_idx);
    Ok(match try!(engine.get_msg_cf::<Entry>(CF_RAFT, &last_log_key)) {
        None => return Err(box_err!("entry at {} doesn't exist, may lose data.", last_idx)),
        Some(e) => e.get_term(),
    })
}

impl PeerStorage {
    pub fn new(engine: Arc<DB>,
               region: &metapb::Region,
               region_sched: Scheduler<RegionTask>,
               tag: String)
               -> Result<PeerStorage> {
        debug!("creating storage on {} for {:?}", engine.path(), region);
        let raft_state = try!(init_raft_state(&engine, region));
        let apply_state = try!(init_apply_state(&engine, region));
        let last_term = try!(init_last_term(&engine, region, &raft_state, &apply_state));

        Ok(PeerStorage {
            engine: engine,
            region: region.clone(),
            raft_state: raft_state,
            apply_state: apply_state,
            snap_state: RefCell::new(SnapState::Relax),
            region_sched: region_sched,
            snap_tried_cnt: AtomicUsize::new(0),
            tag: tag,
            applied_index_term: RAFT_INIT_LOG_TERM,
            last_term: last_term,
        })
    }

    pub fn is_initialized(&self) -> bool {
        !self.region.get_peers().is_empty()
    }

    pub fn initial_state(&self) -> raft::Result<RaftState> {
        let hard_state = self.raft_state.get_hard_state().clone();
        let mut conf_state = ConfState::new();
        if hard_state == HardState::new() {
            assert!(!self.is_initialized(),
                    "peer for region {:?} is initialized but local state {:?} has empty hard \
                     state",
                    self.region,
                    self.raft_state);

            return Ok(RaftState {
                hard_state: hard_state,
                conf_state: conf_state,
            });
        }

        for p in self.region.get_peers() {
            conf_state.mut_nodes().push(p.get_id());
        }

        Ok(RaftState {
            hard_state: hard_state,
            conf_state: conf_state,
        })
    }

    fn check_range(&self, low: u64, high: u64) -> raft::Result<()> {
        if low > high {
            return Err(storage_error(format!("low: {} is greater that high: {}", low, high)));
        } else if low <= self.truncated_index() {
            return Err(RaftError::Store(StorageError::Compacted));
        } else if high > self.last_index() + 1 {
            return Err(storage_error(format!("entries' high {} is out of bound lastindex {}",
                                             high,
                                             self.last_index())));
        }
        Ok(())
    }

    pub fn entries(&self, low: u64, high: u64, max_size: u64) -> raft::Result<Vec<Entry>> {
        try!(self.check_range(low, high));
        let mut ents = Vec::with_capacity((high - low) as usize);
        let mut total_size: u64 = 0;
        let mut next_index = low;
        let mut exceeded_max_size = false;

        let start_key = keys::raft_log_key(self.get_region_id(), low);
        let end_key = keys::raft_log_key(self.get_region_id(), high);

        try!(self.engine.scan_cf(CF_RAFT,
                                 &start_key,
                                 &end_key,
                                 &mut |_, value| {
            let mut entry = Entry::new();
            try!(entry.merge_from_bytes(value));

            // May meet gap or has been compacted.
            if entry.get_index() != next_index {
                return Ok(false);
            }

            next_index += 1;

            total_size += entry.compute_size() as u64;
            exceeded_max_size = total_size > max_size;

            if !exceeded_max_size || ents.is_empty() {
                ents.push(entry);
            }

            Ok(!exceeded_max_size)
        }));

        // If we get the correct number of entries the total size exceeds max_size, returns.
        if ents.len() == (high - low) as usize || exceeded_max_size {
            return Ok(ents);
        }

        // Here means we don't fetch enough entries.
        Err(RaftError::Store(StorageError::Unavailable))
    }

    pub fn term(&self, idx: u64) -> raft::Result<u64> {
        if idx == self.truncated_index() {
            return Ok(self.truncated_term());
        }
        try!(self.check_range(idx, idx + 1));
        if self.truncated_term() == self.last_term || idx == self.last_index() {
            return Ok(self.last_term);
        }
        let key = keys::raft_log_key(self.get_region_id(), idx);
        match try!(self.engine.get_msg_cf::<Entry>(CF_RAFT, &key)) {
            Some(entry) => Ok(entry.get_term()),
            None => Err(RaftError::Store(StorageError::Unavailable)),
        }
    }

    #[inline]
    pub fn first_index(&self) -> u64 {
        self.apply_state.get_truncated_state().get_index() + 1
    }

    #[inline]
    pub fn last_index(&self) -> u64 {
        self.raft_state.get_last_index()
    }

    #[inline]
    pub fn applied_index(&self) -> u64 {
        self.apply_state.get_applied_index()
    }

    #[inline]
    pub fn truncated_index(&self) -> u64 {
        self.apply_state.get_truncated_state().get_index()
    }

    #[inline]
    pub fn truncated_term(&self) -> u64 {
        self.apply_state.get_truncated_state().get_term()
    }

    pub fn get_region(&self) -> &metapb::Region {
        &self.region
    }

    pub fn raw_snapshot(&self) -> DbSnapshot {
        DbSnapshot::new(self.engine.clone())
    }

    fn validate_snap(&self, snap: &Snapshot) -> bool {
        let idx = snap.get_metadata().get_index();
        if idx < self.truncated_index() {
            // stale snapshot, should generate again.
            info!("{} snapshot {} < {} is stale, generate again.",
                  self.tag,
                  idx,
                  self.truncated_index());
            return false;
        }

        let mut snap_data = RaftSnapshotData::new();
        if let Err(e) = snap_data.merge_from_bytes(snap.get_data()) {
            error!("{} decode snapshot fail, it may be corrupted: {:?}",
                   self.tag,
                   e);
            return false;
        }
        let snap_epoch = snap_data.get_region().get_region_epoch();
        let latest_epoch = self.get_region().get_region_epoch();
        if snap_epoch.get_conf_ver() < latest_epoch.get_conf_ver() {
            info!("{} snapshot epoch {:?} < {:?}, generate again.",
                  self.tag,
                  snap_epoch,
                  latest_epoch);
            return false;
        }

        true
    }

    pub fn snapshot(&self) -> raft::Result<Snapshot> {
        let mut snap_state = self.snap_state.borrow_mut();

        if let SnapState::Snap(_) = *snap_state {
            match mem::replace(&mut *snap_state, SnapState::Relax) {
                SnapState::Snap(s) => {
                    if self.validate_snap(&s) {
                        return Ok(s);
                    }
                }
                _ => unreachable!(),
            }
        }

        if SnapState::Relax == *snap_state {
            info!("{} requesting snapshot...", self.tag);
            self.snap_tried_cnt.store(0, Ordering::Relaxed);
            *snap_state = SnapState::Generating;
        } else if SnapState::Failed == *snap_state {
            let mut snap_tried_cnt = self.snap_tried_cnt.load(Ordering::Relaxed);
            if snap_tried_cnt >= MAX_SNAP_TRY_CNT {
                return Err(raft::Error::Store(box_err!("failed to get snapshot after {} times",
                                                       snap_tried_cnt)));
            }
            snap_tried_cnt += 1;
            warn!("{} snapshot generating failed, retry {} time",
                  self.tag,
                  snap_tried_cnt);
            self.snap_tried_cnt.store(snap_tried_cnt, Ordering::Relaxed);
            *snap_state = SnapState::Generating;
        } else {
            return Err(raft::Error::Store(raft::StorageError::SnapshotTemporarilyUnavailable));
        }
        let task = RegionTask::Gen { region_id: self.get_region_id() };
        if let Err(e) = self.region_sched.schedule(task) {
            error!("{} failed to schedule task snap generation: {:?}",
                   self.tag,
                   e);
            *snap_state = SnapState::Failed;
        }
        Err(raft::Error::Store(raft::StorageError::SnapshotTemporarilyUnavailable))
    }

    // Append the given entries to the raft log using previous last index or self.last_index.
    // Return the new last index for later update. After we commit in engine, we can set last_index
    // to the return one.
    pub fn append(&self, ctx: &mut InvokeContext, entries: &[Entry]) -> Result<u64> {
        debug!("{} append {} entries", self.tag, entries.len());
        let prev_last_index = ctx.raft_state.get_last_index();
        if entries.len() == 0 {
            return Ok(prev_last_index);
        }

        let handle = try!(rocksdb::get_cf_handle(&self.engine, CF_RAFT));
        for entry in entries {
            try!(ctx.wb.put_msg_cf(handle,
                                   &keys::raft_log_key(self.get_region_id(), entry.get_index()),
                                   entry));
        }

        let e = entries.last().unwrap();
        let last_index = e.get_index();
        let last_term = e.get_term();

        // Delete any previously appended log entries which never committed.
        for i in (last_index + 1)..(prev_last_index + 1) {
            try!(ctx.wb.delete_cf(handle, &keys::raft_log_key(self.get_region_id(), i)));
        }

        ctx.raft_state.set_last_index(last_index);
        ctx.last_term = last_term;

        Ok(last_index)
    }

    // Apply the peer with given snapshot.
    pub fn apply_snapshot(&self,
                          ctx: &mut InvokeContext,
                          snap: &Snapshot)
                          -> Result<ApplySnapResult> {
        info!("{} begin to apply snapshot", self.tag);

        let mut snap_data = RaftSnapshotData::new();
        try!(snap_data.merge_from_bytes(snap.get_data()));

        let region_id = self.get_region_id();

        let region = snap_data.get_region();
        if region.get_id() != region_id {
            return Err(box_err!("mismatch region id {} != {}", region_id, region.get_id()));
        }

        if self.is_initialized() {
            // we can only delete the old data when the peer is initialized.
            try!(self.clear_meta(&ctx.wb));
        }

        try!(write_peer_state(&ctx.wb, region, PeerState::Applying));

        let last_index = snap.get_metadata().get_index();

        ctx.raft_state.set_last_index(last_index);
        ctx.last_term = snap.get_metadata().get_term();
        ctx.apply_state.set_applied_index(last_index);

        // The snapshot only contains log which index > applied index, so
        // here the truncate state's (index, term) is in snapshot metadata.
        ctx.apply_state.mut_truncated_state().set_index(last_index);
        ctx.apply_state.mut_truncated_state().set_term(snap.get_metadata().get_term());

        info!("{} apply snapshot for region {:?} with state {:?} ok",
              self.tag,
              region,
              ctx.apply_state);

        Ok(ApplySnapResult {
            prev_region: self.region.clone(),
            region: region.clone(),
        })
    }

    // Discard all log entries prior to compact_index. We must guarantee
    // that the compact_index is not greater than applied index.
    pub fn compact(&self, state: &mut RaftApplyState, compact_index: u64) -> Result<()> {
        debug!("{} compact log entries to prior to {}",
               self.tag,
               compact_index);

        if compact_index <= self.truncated_index() {
            return Err(box_err!("try to truncate compacted entries"));
        } else if compact_index > self.applied_index() {
            return Err(box_err!("compact index {} > applied index {}",
                                compact_index,
                                self.applied_index()));
        }

        let term = try!(self.term(compact_index - 1));
        // we don't actually compact the log now, we add an async task to do it.

        state.mut_truncated_state().set_index(compact_index - 1);
        state.mut_truncated_state().set_term(term);

        Ok(())
    }

    /// Delete all meta belong to the region. Results are stored in `wb`.
    pub fn clear_meta(&self, wb: &WriteBatch) -> Result<()> {
        let t = Instant::now();
        let mut meta_count = 0;
        let mut raft_count = 0;
        let region_id = self.get_region_id();
        let (meta_start, meta_end) = (keys::region_meta_prefix(region_id),
                                      keys::region_meta_prefix(region_id + 1));
        try!(self.engine.scan(&meta_start,
                              &meta_end,
                              &mut |key, _| {
                                  try!(wb.delete(key));
                                  meta_count += 1;
                                  Ok(true)
                              }));

        let handle = try!(rocksdb::get_cf_handle(&self.engine, CF_RAFT));
        let (raft_start, raft_end) = (keys::region_raft_prefix(region_id),
                                      keys::region_raft_prefix(region_id + 1));
        try!(self.engine.scan_cf(CF_RAFT,
                                 &raft_start,
                                 &raft_end,
                                 &mut |key, _| {
                                     try!(wb.delete_cf(handle, key));
                                     raft_count += 1;
                                     Ok(true)
                                 }));
        info!("{} clear peer {} meta keys and {} raft keys, takes {:?}",
              self.tag,
              meta_count,
              raft_count,
              t.elapsed());
        Ok(())
    }

    /// Delete all data belong to the region.
    /// If return Err, data may get partial deleted.
    pub fn clear_data(&self) -> Result<()> {
        let (start_key, end_key) = (enc_start_key(self.get_region()),
                                    enc_end_key(self.get_region()));
        let region_id = self.get_region_id();
        box_try!(self.region_sched.schedule(RegionTask::destroy(region_id, start_key, end_key)));
        Ok(())
    }

    /// Delete all data that is not covered by `new_region`.
    fn clear_extra_data(&self, new_region: &metapb::Region) -> Result<()> {
        let (old_start_key, old_end_key) = (enc_start_key(self.get_region()),
                                            enc_end_key(self.get_region()));
        let (new_start_key, new_end_key) = (enc_start_key(new_region), enc_end_key(new_region));
        let region_id = new_region.get_id();
        if old_start_key < new_start_key {
            box_try!(self.region_sched
                .schedule(RegionTask::destroy(region_id, old_start_key, new_start_key)));
        }
        if new_end_key < old_end_key {
            box_try!(self.region_sched
                .schedule(RegionTask::destroy(region_id, new_end_key, old_end_key)));
        }
        Ok(())
    }

    pub fn get_engine(&self) -> Arc<DB> {
        self.engine.clone()
    }

    /// Check whether the storage has finished applying snapshot.
    #[inline]
    pub fn is_applying(&self) -> bool {
        match *self.snap_state.borrow() {
            SnapState::Applying(_) |
            SnapState::ApplyAborted => true,
            _ => false,
        }
    }

    /// Check if the storage is applying a snapshot.
    #[inline]
    pub fn check_applying_snap(&mut self) -> bool {
        let new_state = match *self.snap_state.borrow() {
            SnapState::Applying(ref status) => {
                let s = status.load(Ordering::Relaxed);
                if s == JOB_STATUS_FINISHED {
                    SnapState::Relax
                } else if s == JOB_STATUS_CANCELLED {
                    SnapState::ApplyAborted
                } else if s == JOB_STATUS_FAILED {
                    // TODO: cleanup region and treat it as tombstone.
                    panic!("{} applying snapshot failed", self.tag);
                } else {
                    return true;
                }
            }
            _ => return false,
        };
        *self.snap_state.borrow_mut() = new_state;
        false
    }

    #[inline]
    pub fn is_canceling_snap(&self) -> bool {
        match *self.snap_state.borrow() {
            SnapState::Applying(ref status) => {
                status.load(Ordering::Relaxed) == JOB_STATUS_CANCELLING
            }
            _ => false,
        }
    }

<<<<<<< HEAD
    #[inline]
    pub fn try_finish_snap_state(&mut self) -> bool {
        let new_state = match *self.snap_state.borrow() {
            SnapState::Applying(ref status) => {
                let s = status.load(Ordering::Relaxed);
                if s == JOB_STATUS_FINISHED {
                    SnapState::Relax
                } else if s == JOB_STATUS_CANCELED {
                    SnapState::ApplyAborted
                } else if s == JOB_STATUS_FAILED {
                    // TODO: cleanup region and treat it as tombstone.
                    panic!("{} applying snapshot failed", self.tag);
                } else {
                    return false;
                }
            }
            _ => return false,
        };
        *self.snap_state.borrow_mut() = new_state;
        true
    }

    /// Cancel applying snapshot, return true if the job can be considered actually cancelled.
    pub fn cancel_applying_snap(&mut self) -> bool {
        match *self.snap_state.borrow() {
            SnapState::Applying(ref status) => {
                if status.compare_and_swap(JOB_STATUS_PENDING, JOB_STATUS_CANCEL,
                                           Ordering::SeqCst) == JOB_STATUS_PENDING {
                    return true;
                } else if status.compare_and_swap(JOB_STATUS_RUNNING, JOB_STATUS_CANCEL,
                                                  Ordering::SeqCst) == JOB_STATUS_RUNNING {
=======
    /// Cancel applying snapshot, return true if the job can be considered not be run again.
    pub fn cancel_applying_snap(&mut self) -> bool {
        match *self.snap_state.borrow() {
            SnapState::Applying(ref status) => {
                if status.compare_and_swap(JOB_STATUS_PENDING,
                                           JOB_STATUS_CANCELLING,
                                           Ordering::SeqCst) ==
                   JOB_STATUS_PENDING {
                    return true;
                } else if status.compare_and_swap(JOB_STATUS_RUNNING,
                                                  JOB_STATUS_CANCELLING,
                                                  Ordering::SeqCst) ==
                          JOB_STATUS_RUNNING {
>>>>>>> dee05a9a
                    return false;
                }
            }
            _ => return false,
        }
<<<<<<< HEAD
        // now status can only be JOB_STATUS_CANCEL, JOB_STATUS_CANCELED,
        // JOB_STATUS_FAILED and JOB_STATUS_FINISHED.
        self.try_finish_snap_state()
=======
        // now status can only be JOB_STATUS_CANCELLING, JOB_STATUS_CANCELLED,
        // JOB_STATUS_FAILED and JOB_STATUS_FINISHED.
        !self.check_applying_snap()
>>>>>>> dee05a9a
    }

    #[inline]
    pub fn set_snap_state(&mut self, state: SnapState) {
        *self.snap_state.borrow_mut() = state
    }

    #[inline]
    pub fn is_snap_state(&self, state: SnapState) -> bool {
        *self.snap_state.borrow() == state
    }

    pub fn get_region_id(&self) -> u64 {
        self.region.get_id()
    }

    pub fn schedule_applying_snapshot(&mut self) {
        let status = Arc::new(AtomicUsize::new(JOB_STATUS_PENDING));
        self.set_snap_state(SnapState::Applying(status.clone()));
        let task = RegionTask::Apply {
            region_id: self.get_region_id(),
            status: status,
        };
        // TODO: gracefully remove region instead.
        self.region_sched.schedule(task).expect("snap apply job should not fail");
    }

    pub fn handle_raft_ready(&mut self, ready: &Ready) -> Result<Option<ApplySnapResult>> {
        let mut ctx = InvokeContext::new(self);
        let mut apply_snap_res = None;
        let region_id = self.get_region_id();
        if !raft::is_empty_snap(&ready.snapshot) {
            let res = try!(self.apply_snapshot(&mut ctx, &ready.snapshot));
            apply_snap_res = Some(res);
        }
        if !ready.entries.is_empty() {
            try!(self.append(&mut ctx, &ready.entries));
        }

        // Last index is 0 means the peer is created from raft message
        // and has not applied snapshot yet, so skip persistent hard state.
        if ctx.raft_state.get_last_index() > 0 {
            if let Some(ref hs) = ready.hs {
                ctx.raft_state.set_hard_state(hs.clone());
            }
        }

        if ctx.raft_state != self.raft_state {
            try!(ctx.save_raft(region_id));
        }

        if ctx.apply_state != self.apply_state {
            try!(ctx.save_apply(region_id));
        }

        if !ctx.wb.is_empty() {
            try!(self.engine.write(ctx.wb));
        }

        self.raft_state = ctx.raft_state;
        self.apply_state = ctx.apply_state;
        self.last_term = ctx.last_term;
        // If we apply snapshot ok, we should update some infos like applied index too.
        if let Some(res) = apply_snap_res {
            // cleanup data before scheduling apply task
            if self.is_initialized() {
                if let Err(e) = self.clear_extra_data(&res.region) {
                    // No need panic here, when applying snapshot, the deletion will be tried
                    // again. But if the region range changes, like [a, c) -> [a, b) and [b, c),
                    // [b, c) will be kept in rocksdb until a covered snapshot is applied or
                    // store is restarted.
                    error!("{} cleanup data fail, may leave some dirty data: {:?}",
                           self.tag,
                           e);
                }
            }

            self.schedule_applying_snapshot();

            self.region = res.region.clone();
            return Ok(Some(res));
        }

        Ok(None)
    }
}

fn build_snap_file(f: &mut SnapFile,
                   snap: &DbSnapshot,
                   region: &metapb::Region)
                   -> raft::Result<()> {
    let t = Instant::now();
    let mut snap_size = 0;
    let mut snap_key_cnt = 0;
    let (begin_key, end_key) = (enc_start_key(region), enc_end_key(region));
    for cf in snap.cf_names() {
        box_try!(f.encode_compact_bytes(cf.as_bytes()));
        try!(snap.scan_cf(cf,
                          &begin_key,
                          &end_key,
                          &mut |key, value| {
            snap_size += key.len();
            snap_size += value.len();
            snap_key_cnt += 1;
            try!(f.encode_compact_bytes(key));
            try!(f.encode_compact_bytes(value));
            Ok(true)
        }));
        // use an empty byte array to indicate that cf reaches an end.
        box_try!(f.encode_compact_bytes(b""));
    }
    // use an empty byte array to indicate that kvpair reaches an end.
    box_try!(f.encode_compact_bytes(b""));
    try!(f.save());

    info!("[region {}] scan snapshot, size {}, key count {}, takes {:?}",
          region.get_id(),
          snap_size,
          snap_key_cnt,
          t.elapsed());
    Ok(())
}

pub fn do_snapshot(mgr: SnapManager, snap: &DbSnapshot, region_id: u64) -> raft::Result<Snapshot> {
    debug!("[region {}] begin to generate a snapshot", region_id);

    let apply_state: RaftApplyState =
        match try!(snap.get_msg_cf(CF_RAFT, &keys::apply_state_key(region_id))) {
            None => return Err(box_err!("could not load raft state of region {}", region_id)),
            Some(state) => state,
        };

    let idx = apply_state.get_applied_index();
    let term = if idx == apply_state.get_truncated_state().get_index() {
        apply_state.get_truncated_state().get_term()
    } else {
        match try!(snap.get_msg_cf::<Entry>(CF_RAFT, &keys::raft_log_key(region_id, idx))) {
            None => return Err(box_err!("entry {} of {} not found.", idx, region_id)),
            Some(entry) => entry.get_term(),
        }
    };

    let key = SnapKey::new(region_id, term, idx);

    mgr.wl().register(key.clone(), SnapEntry::Generating);
    defer!(mgr.wl().deregister(&key, &SnapEntry::Generating));

    let mut state: RegionLocalState = try!(snap.get_msg(&keys::region_state_key(key.region_id))
        .and_then(|res| {
            match res {
                None => Err(box_err!("could not find region info")),
                Some(state) => Ok(state),
            }
        }));

    if state.get_state() != PeerState::Normal {
        return Err(box_err!("snap job for {} seems stale, skip.", region_id));
    }

    let mut snapshot = Snapshot::new();

    // Set snapshot metadata.
    snapshot.mut_metadata().set_index(key.idx);
    snapshot.mut_metadata().set_term(key.term);

    let mut conf_state = ConfState::new();
    for p in state.get_region().get_peers() {
        conf_state.mut_nodes().push(p.get_id());
    }

    snapshot.mut_metadata().set_conf_state(conf_state);

    let mut snap_file = try!(mgr.rl().get_snap_file(&key, true));
    if snap_file.exists() {
        if let Err(e) = snap_file.validate() {
            error!("[region {}] file {} is invalid, will regenerate: {:?}",
                   region_id,
                   snap_file.path().display(),
                   e);
            try!(snap_file.try_delete());
            try!(snap_file.init());
            try!(build_snap_file(&mut snap_file, snap, state.get_region()));
        }
    } else {
        try!(build_snap_file(&mut snap_file, snap, state.get_region()));
    }

    // Set snapshot data.
    let mut snap_data = RaftSnapshotData::new();
    snap_data.set_region(state.take_region());

    let len = try!(snap_file.meta()).len();
    snap_data.set_file_size(len);

    let mut v = vec![];
    box_try!(snap_data.write_to_vec(&mut v));
    snapshot.set_data(v);

    Ok(snapshot)
}

// When we bootstrap the region or handling split new region, we must
// call this to initialize region local state first.
pub fn write_initial_state<T: Mutable>(engine: &DB, w: &T, region_id: u64) -> Result<()> {
    let mut raft_state = RaftLocalState::new();
    raft_state.set_last_index(RAFT_INIT_LOG_INDEX);
    raft_state.mut_hard_state().set_term(RAFT_INIT_LOG_TERM);
    raft_state.mut_hard_state().set_commit(RAFT_INIT_LOG_INDEX);

    let mut apply_state = RaftApplyState::new();
    apply_state.set_applied_index(RAFT_INIT_LOG_INDEX);
    apply_state.mut_truncated_state().set_index(RAFT_INIT_LOG_INDEX);
    apply_state.mut_truncated_state().set_term(RAFT_INIT_LOG_TERM);

    let raft_cf = try!(rocksdb::get_cf_handle(engine, CF_RAFT));
    try!(w.put_msg_cf(raft_cf, &keys::raft_state_key(region_id), &raft_state));
    try!(w.put_msg_cf(raft_cf, &keys::apply_state_key(region_id), &apply_state));

    Ok(())
}

pub fn write_peer_state<T: Mutable>(w: &T,
                                    region: &metapb::Region,
                                    state: PeerState)
                                    -> Result<()> {
    let region_id = region.get_id();
    let mut region_state = RegionLocalState::new();
    region_state.set_state(state);
    region_state.set_region(region.clone());
    try!(w.put_msg(&keys::region_state_key(region_id), &region_state));
    Ok(())
}

impl Storage for PeerStorage {
    fn initial_state(&self) -> raft::Result<RaftState> {
        self.initial_state()
    }

    fn entries(&self, low: u64, high: u64, max_size: u64) -> raft::Result<Vec<Entry>> {
        self.entries(low, high, max_size)
    }

    fn term(&self, idx: u64) -> raft::Result<u64> {
        self.term(idx)
    }

    fn first_index(&self) -> raft::Result<u64> {
        Ok(self.first_index())
    }

    fn last_index(&self) -> raft::Result<u64> {
        Ok(self.last_index())
    }

    fn snapshot(&self) -> raft::Result<Snapshot> {
        self.snapshot()
    }
}

#[cfg(test)]
mod test {
    use std::sync::*;
    use std::sync::atomic::*;
    use std::sync::mpsc::*;
    use std::cell::RefCell;
    use std::io;
    use std::fs::File;
    use kvproto::eraftpb::{Entry, ConfState};
    use kvproto::raft_serverpb::RaftSnapshotData;
    use raft::{StorageError, Error as RaftError};
    use tempdir::*;
    use protobuf;
    use raftstore;
    use raftstore::store::{Msg, bootstrap, new_snap_mgr, SnapKey};
    use raftstore::store::worker::{RegionRunner, MsgSender};
    use util::codec::number::NumberEncoder;
    use raftstore::store::worker::RegionTask;
    use util::worker::{Worker, Scheduler};
    use util::HandyRwLock;
    use util::rocksdb::new_engine;
    use storage::{CF_DEFAULT, CF_RAFT};
    use kvproto::eraftpb::HardState;

    use super::*;

    impl MsgSender for Sender<Msg> {
        fn send(&self, msg: Msg) -> raftstore::Result<()> {
            Sender::send(self, msg).unwrap();
            Ok(())
        }
    }

    fn new_storage(sched: Scheduler<RegionTask>, path: &TempDir) -> PeerStorage {
        let db = new_engine(path.path().to_str().unwrap(), &[CF_DEFAULT, CF_RAFT]).unwrap();
        let db = Arc::new(db);
        bootstrap::bootstrap_store(&db, 1, 1).expect("");
        let region = bootstrap::bootstrap_region(&db, 1, 1, 1).expect("");
        PeerStorage::new(db, &region, sched, "".to_owned()).unwrap()
    }

    fn new_storage_from_ents(sched: Scheduler<RegionTask>,
                             path: &TempDir,
                             ents: &[Entry])
                             -> PeerStorage {
        let mut store = new_storage(sched, path);
        let mut ctx = InvokeContext::new(&store);
        store.append(&mut ctx, &ents[1..]).expect("");
        ctx.apply_state.mut_truncated_state().set_index(ents[0].get_index());
        ctx.apply_state.mut_truncated_state().set_term(ents[0].get_term());
        ctx.apply_state.set_applied_index(ents.last().unwrap().get_index());
        ctx.save_apply(store.get_region_id()).unwrap();
        store.engine.write(ctx.wb).expect("");
        store.raft_state = ctx.raft_state;
        store.apply_state = ctx.apply_state;
        store
    }

    fn new_entry(index: u64, term: u64) -> Entry {
        let mut e = Entry::new();
        e.set_index(index);
        e.set_term(term);
        e
    }

    fn size_of<T: protobuf::Message>(m: &T) -> u32 {
        m.compute_size()
    }

    #[test]
    fn test_storage_term() {
        let ents = vec![
            new_entry(3, 3),
            new_entry(4, 4),
            new_entry(5, 5),
        ];

        let mut tests = vec![
            (2, Err(RaftError::Store(StorageError::Compacted))),
            (3, Ok(3)),
            (4, Ok(4)),
            (5, Ok(5)),
        ];
        for (i, (idx, wterm)) in tests.drain(..).enumerate() {
            let td = TempDir::new("tikv-store-test").unwrap();
            let worker = Worker::new("snap_manager");
            let sched = worker.scheduler();
            let store = new_storage_from_ents(sched, &td, &ents);
            let t = store.term(idx);
            if wterm != t {
                panic!("#{}: expect res {:?}, got {:?}", i, wterm, t);
            }
        }
    }

    #[test]
    fn test_storage_entries() {
        let ents = vec![new_entry(3, 3), new_entry(4, 4), new_entry(5, 5), new_entry(6, 6)];
        let max_u64 = u64::max_value();
        let mut tests = vec![
            (2, 6, max_u64, Err(RaftError::Store(StorageError::Compacted))),
            (3, 4, max_u64, Err(RaftError::Store(StorageError::Compacted))),
            (4, 5, max_u64, Ok(vec![new_entry(4, 4)])),
            (4, 6, max_u64, Ok(vec![new_entry(4, 4), new_entry(5, 5)])),
            (4, 7, max_u64, Ok(vec![new_entry(4, 4), new_entry(5, 5), new_entry(6, 6)])),
            // even if maxsize is zero, the first entry should be returned
            (4, 7, 0, Ok(vec![new_entry(4, 4)])),
            // limit to 2
            (4, 7, (size_of(&ents[1]) + size_of(&ents[2])) as u64,
             Ok(vec![new_entry(4, 4), new_entry(5, 5)])),
            (4, 7, (size_of(&ents[1]) + size_of(&ents[2]) + size_of(&ents[3]) / 2) as u64,
             Ok(vec![new_entry(4, 4), new_entry(5, 5)])),
            (4, 7, (size_of(&ents[1]) + size_of(&ents[2]) + size_of(&ents[3]) - 1) as u64,
             Ok(vec![new_entry(4, 4), new_entry(5, 5)])),
            // all
            (4, 7, (size_of(&ents[1]) + size_of(&ents[2]) + size_of(&ents[3])) as u64,
             Ok(vec![new_entry(4, 4), new_entry(5, 5), new_entry(6, 6)])),
        ];

        for (i, (lo, hi, maxsize, wentries)) in tests.drain(..).enumerate() {
            let td = TempDir::new("tikv-store-test").unwrap();
            let worker = Worker::new("snap_manager");
            let sched = worker.scheduler();
            let store = new_storage_from_ents(sched, &td, &ents);
            let e = store.entries(lo, hi, maxsize);
            if e != wentries {
                panic!("#{}: expect entries {:?}, got {:?}", i, wentries, e);
            }
        }
    }

    // last_index and first_index are not mutated by PeerStorage on its own,
    // so we don't test them here.

    #[test]
    fn test_storage_compact() {
        let ents = vec![new_entry(3, 3), new_entry(4, 4), new_entry(5, 5)];
        let mut tests = vec![
            (2, Err(RaftError::Store(StorageError::Compacted))),
            (3, Err(RaftError::Store(StorageError::Compacted))),
            (4, Ok(())),
            (5, Ok(())),
        ];
        for (i, (idx, werr)) in tests.drain(..).enumerate() {
            let td = TempDir::new("tikv-store-test").unwrap();
            let worker = Worker::new("snap_manager");
            let sched = worker.scheduler();
            let store = new_storage_from_ents(sched, &td, &ents);
            let mut ctx = InvokeContext::new(&store);
            let res = store.compact(&mut ctx.apply_state, idx);
            // TODO check exact error type after refactoring error.
            if res.is_err() ^ werr.is_err() {
                panic!("#{}: want {:?}, got {:?}", i, werr, res);
            }
            if res.is_ok() {
                store.engine.write(ctx.wb).expect("");
            }
        }
    }

    #[test]
    fn test_storage_create_snapshot() {
        let ents = vec![new_entry(3, 3), new_entry(4, 4), new_entry(5, 5)];
        let mut cs = ConfState::new();
        cs.set_nodes(vec![1, 2, 3]);

        let td = TempDir::new("tikv-store-test").unwrap();
        let snap_dir = TempDir::new("snap_dir").unwrap();
        let mgr = new_snap_mgr(snap_dir.path().to_str().unwrap(), None);
        let mut worker = Worker::new("snap_manager");
        let sched = worker.scheduler();
        let mut s = new_storage_from_ents(sched, &td, &ents);
        let (tx, rx) = channel();
        let runner = RegionRunner::new(s.engine.clone(), tx, mgr, 0);
        worker.start(runner).unwrap();
        let snap = s.snapshot();
        let unavailable = RaftError::Store(StorageError::SnapshotTemporarilyUnavailable);
        assert_eq!(snap.unwrap_err(), unavailable);
        assert!(s.is_snap_state(SnapState::Generating));

        let snap = match rx.recv().unwrap() {
            Msg::SnapGenRes { snap, .. } => snap.unwrap(),
            m => panic!("unexpected snap: {:?}", m),
        };
        assert_eq!(snap.get_metadata().get_index(), 5);
        assert_eq!(snap.get_metadata().get_term(), 5);
        assert!(!snap.get_data().is_empty());

        let mut data = RaftSnapshotData::new();
        protobuf::Message::merge_from_bytes(&mut data, snap.get_data()).expect("");
        assert_eq!(data.get_region().get_id(), 1);
        assert_eq!(data.get_region().get_peers().len(), 1);

        s.set_snap_state(SnapState::Snap(snap.clone()));
        assert_eq!(s.snapshot(), Ok(snap.clone()));

        let mut ctx = InvokeContext::new(&s);
        s.append(&mut ctx, &[new_entry(6, 5), new_entry(7, 5)]).unwrap();
        let mut hs = HardState::new();
        hs.set_commit(7);
        hs.set_term(5);
        ctx.raft_state.set_hard_state(hs);
        ctx.raft_state.set_last_index(7);
        ctx.apply_state.set_applied_index(7);
        ctx.save_apply(1).unwrap();
        ctx.save_raft(1).unwrap();
        s.get_engine().write(ctx.wb).unwrap();
        s.apply_state = ctx.apply_state;
        s.raft_state = ctx.raft_state;
        ctx = InvokeContext::new(&s);
        s.compact(&mut ctx.apply_state, 7).unwrap();
        ctx.save_apply(1).unwrap();
        s.get_engine().write(ctx.wb).unwrap();
        s.apply_state = ctx.apply_state;
        s.set_snap_state(SnapState::Snap(snap));
        // stale snapshot should be abandoned.
        assert_eq!(s.snapshot().unwrap_err(), unavailable);
        rx.recv().unwrap();
    }

    #[test]
    fn test_storage_append() {
        let ents = vec![new_entry(3, 3), new_entry(4, 4), new_entry(5, 5)];
        let mut tests = vec![
            (
                vec![new_entry(3, 3), new_entry(4, 4), new_entry(5, 5)],
                vec![new_entry(4, 4), new_entry(5, 5)],
            ),
            (
                vec![new_entry(3, 3), new_entry(4, 6), new_entry(5, 6)],
                vec![new_entry(4, 6), new_entry(5, 6)],
            ),
            (
                vec![new_entry(3, 3), new_entry(4, 4), new_entry(5, 5), new_entry(6, 5)],
                vec![new_entry(4, 4), new_entry(5, 5), new_entry(6, 5)],
            ),
            // truncate incoming entries, truncate the existing entries and append
            (
                vec![new_entry(2, 3), new_entry(3, 3), new_entry(4, 5)],
                vec![new_entry(4, 5)],
            ),
            // truncate the existing entries and append
            (
                vec![new_entry(4, 5)],
                vec![new_entry(4, 5)],
            ),
            // direct append
            (
                vec![new_entry(6, 5)],
                vec![new_entry(4, 4), new_entry(5, 5), new_entry(6, 5)],
            ),
        ];
        for (i, (entries, wentries)) in tests.drain(..).enumerate() {
            let td = TempDir::new("tikv-store-test").unwrap();
            let worker = Worker::new("snap_manager");
            let sched = worker.scheduler();
            let mut store = new_storage_from_ents(sched, &td, &ents);
            let mut ctx = InvokeContext::new(&store);
            store.append(&mut ctx, &entries).expect("");
            store.engine.write(ctx.wb).expect("");
            store.raft_state = ctx.raft_state;
            let li = store.last_index();
            let actual_entries = store.entries(4, li + 1, u64::max_value()).expect("");
            if actual_entries != wentries {
                panic!("#{}: want {:?}, got {:?}", i, wentries, actual_entries);
            }
        }
    }

    #[test]
    fn test_storage_apply_snapshot() {
        let ents = vec![new_entry(3, 3), new_entry(4, 4), new_entry(5, 5), new_entry(6, 6)];
        let mut cs = ConfState::new();
        cs.set_nodes(vec![1, 2, 3]);

        let td1 = TempDir::new("tikv-store-test").unwrap();
        let snap_dir = TempDir::new("snap").unwrap();
        let mgr = new_snap_mgr(snap_dir.path().to_str().unwrap(), None);
        let mut worker = Worker::new("snap_manager");
        let sched = worker.scheduler();
        let s1 = new_storage_from_ents(sched.clone(), &td1, &ents);
        let (tx, rx) = channel();
        let runner = RegionRunner::new(s1.engine.clone(), tx, mgr.clone(), 0);
        worker.start(runner).unwrap();
        assert!(s1.snapshot().is_err());
        let snap1 = match rx.recv().unwrap() {
            Msg::SnapGenRes { snap, .. } => snap.unwrap(),
            m => panic!("unexpected message: {:?}", m),
        };
        assert_eq!(s1.truncated_index(), 3);
        assert_eq!(s1.truncated_term(), 3);

        let key = SnapKey::from_snap(&snap1).unwrap();
        let source_snap = mgr.rl().get_snap_file(&key, true).unwrap();
        let mut dst_snap = mgr.rl().get_snap_file(&key, false).unwrap();
        let mut f = File::open(source_snap.path()).unwrap();
        dst_snap.encode_u64(0).unwrap();
        io::copy(&mut f, &mut dst_snap).unwrap();
        dst_snap.save().unwrap();

        let td2 = TempDir::new("tikv-store-test").unwrap();
        let s2 = new_storage(sched, &td2);
        assert_eq!(s2.first_index(), s2.applied_index() + 1);
        let mut ctx = InvokeContext::new(&s2);
        assert!(ctx.last_term != snap1.get_metadata().get_term());
        s2.apply_snapshot(&mut ctx, &snap1).unwrap();
        assert_eq!(ctx.last_term, snap1.get_metadata().get_term());
        assert_eq!(ctx.apply_state.get_applied_index(), 6);
        assert_eq!(ctx.raft_state.get_last_index(), 6);
        assert_eq!(ctx.apply_state.get_truncated_state().get_index(), 6);
        assert_eq!(ctx.apply_state.get_truncated_state().get_term(), 6);
        assert_eq!(s2.first_index(), s2.applied_index() + 1);
    }

    #[test]
    fn test_canceling_snapshot() {
        let td = TempDir::new("tikv-store-test").unwrap();
        let worker = Worker::new("snap_manager");
        let sched = worker.scheduler();
        let mut s = new_storage(sched, &td);

        // PENDING can be canceled directly.
        s.snap_state =
            RefCell::new(SnapState::Applying(Arc::new(AtomicUsize::new(JOB_STATUS_PENDING))));
        assert!(s.cancel_applying_snap());

        // RUNNING can't be canceled directly.
        s.snap_state =
            RefCell::new(SnapState::Applying(Arc::new(AtomicUsize::new(JOB_STATUS_RUNNING))));
        assert!(!s.cancel_applying_snap());
        assert_eq!(*s.snap_state.borrow(),
                   SnapState::Applying(Arc::new(AtomicUsize::new(JOB_STATUS_CANCELLING))));
        // CANCEL can't be canceled again.
        assert!(!s.cancel_applying_snap());

        s.snap_state =
            RefCell::new(SnapState::Applying(Arc::new(AtomicUsize::new(JOB_STATUS_CANCELLED))));
        // canceled snapshot can be cancel directly.
        assert!(s.cancel_applying_snap());
        assert_eq!(*s.snap_state.borrow(), SnapState::ApplyAborted);

        s.snap_state =
            RefCell::new(SnapState::Applying(Arc::new(AtomicUsize::new(JOB_STATUS_FINISHED))));
        assert!(s.cancel_applying_snap());
        assert_eq!(*s.snap_state.borrow(), SnapState::Relax);

        s.snap_state =
            RefCell::new(SnapState::Applying(Arc::new(AtomicUsize::new(JOB_STATUS_FAILED))));
        let res = recover_safe!(|| s.cancel_applying_snap());
        assert!(res.is_err());
    }

    #[test]
    fn test_try_finish_snapshot() {
        let td = TempDir::new("tikv-store-test").unwrap();
        let worker = Worker::new("snap_manager");
        let sched = worker.scheduler();
        let mut s = new_storage(sched, &td);

        // PENDING can be finished.
        let mut snap_state = SnapState::Applying(Arc::new(AtomicUsize::new(JOB_STATUS_PENDING)));
        s.snap_state = RefCell::new(snap_state.clone());
        assert!(s.check_applying_snap());
        assert_eq!(*s.snap_state.borrow(), snap_state);

        // RUNNING can't be finished.
        snap_state = SnapState::Applying(Arc::new(AtomicUsize::new(JOB_STATUS_RUNNING)));
        s.snap_state = RefCell::new(snap_state.clone());
        assert!(s.check_applying_snap());
        assert_eq!(*s.snap_state.borrow(), snap_state);

        snap_state = SnapState::Applying(Arc::new(AtomicUsize::new(JOB_STATUS_CANCELLED)));
        s.snap_state = RefCell::new(snap_state);
        assert!(!s.check_applying_snap());
        assert_eq!(*s.snap_state.borrow(), SnapState::ApplyAborted);
        // ApplyAborted is not applying snapshot.
        assert!(!s.check_applying_snap());
        assert_eq!(*s.snap_state.borrow(), SnapState::ApplyAborted);

        s.snap_state =
            RefCell::new(SnapState::Applying(Arc::new(AtomicUsize::new(JOB_STATUS_FINISHED))));
        assert!(!s.check_applying_snap());
        assert_eq!(*s.snap_state.borrow(), SnapState::Relax);
        // Relax is not applying snapshot.
        assert!(!s.check_applying_snap());
        assert_eq!(*s.snap_state.borrow(), SnapState::Relax);

        s.snap_state =
            RefCell::new(SnapState::Applying(Arc::new(AtomicUsize::new(JOB_STATUS_FAILED))));
        let res = recover_safe!(|| s.check_applying_snap());
        assert!(res.is_err());
    }
}<|MERGE_RESOLUTION|>--- conflicted
+++ resolved
@@ -45,13 +45,8 @@
 
 pub const JOB_STATUS_PENDING: usize = 0;
 pub const JOB_STATUS_RUNNING: usize = 1;
-<<<<<<< HEAD
-pub const JOB_STATUS_CANCEL: usize = 2;
-pub const JOB_STATUS_CANCELED: usize = 3;
-=======
 pub const JOB_STATUS_CANCELLING: usize = 2;
 pub const JOB_STATUS_CANCELLED: usize = 3;
->>>>>>> dee05a9a
 pub const JOB_STATUS_FINISHED: usize = 4;
 pub const JOB_STATUS_FAILED: usize = 5;
 
@@ -652,39 +647,6 @@
         }
     }
 
-<<<<<<< HEAD
-    #[inline]
-    pub fn try_finish_snap_state(&mut self) -> bool {
-        let new_state = match *self.snap_state.borrow() {
-            SnapState::Applying(ref status) => {
-                let s = status.load(Ordering::Relaxed);
-                if s == JOB_STATUS_FINISHED {
-                    SnapState::Relax
-                } else if s == JOB_STATUS_CANCELED {
-                    SnapState::ApplyAborted
-                } else if s == JOB_STATUS_FAILED {
-                    // TODO: cleanup region and treat it as tombstone.
-                    panic!("{} applying snapshot failed", self.tag);
-                } else {
-                    return false;
-                }
-            }
-            _ => return false,
-        };
-        *self.snap_state.borrow_mut() = new_state;
-        true
-    }
-
-    /// Cancel applying snapshot, return true if the job can be considered actually cancelled.
-    pub fn cancel_applying_snap(&mut self) -> bool {
-        match *self.snap_state.borrow() {
-            SnapState::Applying(ref status) => {
-                if status.compare_and_swap(JOB_STATUS_PENDING, JOB_STATUS_CANCEL,
-                                           Ordering::SeqCst) == JOB_STATUS_PENDING {
-                    return true;
-                } else if status.compare_and_swap(JOB_STATUS_RUNNING, JOB_STATUS_CANCEL,
-                                                  Ordering::SeqCst) == JOB_STATUS_RUNNING {
-=======
     /// Cancel applying snapshot, return true if the job can be considered not be run again.
     pub fn cancel_applying_snap(&mut self) -> bool {
         match *self.snap_state.borrow() {
@@ -698,21 +660,14 @@
                                                   JOB_STATUS_CANCELLING,
                                                   Ordering::SeqCst) ==
                           JOB_STATUS_RUNNING {
->>>>>>> dee05a9a
                     return false;
                 }
             }
             _ => return false,
         }
-<<<<<<< HEAD
-        // now status can only be JOB_STATUS_CANCEL, JOB_STATUS_CANCELED,
-        // JOB_STATUS_FAILED and JOB_STATUS_FINISHED.
-        self.try_finish_snap_state()
-=======
         // now status can only be JOB_STATUS_CANCELLING, JOB_STATUS_CANCELLED,
         // JOB_STATUS_FAILED and JOB_STATUS_FINISHED.
         !self.check_applying_snap()
->>>>>>> dee05a9a
     }
 
     #[inline]
