--- conflicted
+++ resolved
@@ -161,17 +161,11 @@
             let skip_tombstone = matches.is_present("skip-tombstone");
             match matches.value_of("region") {
                 Some(id) => {
-<<<<<<< HEAD
-                    dump_region_info(&raft_db, &kv_db, String::from(id).parse().unwrap(), skip_tombstone)
-                }
-                None => dump_all_region_info(raft_db, kv_db, skip_tombstone),
-=======
-                    dump_region_info(&db, id.parse().unwrap(), skip_tombstone);
+                    dump_region_info(&raft_db, &kv_db, id.parse().unwrap(), skip_tombstone);
                 }
                 None => {
-                    dump_all_region_info(&db, skip_tombstone);
+                    dump_all_region_info(&raft_db, &kv_db, skip_tombstone);
                 }
->>>>>>> 8574c82c
             }
         } else {
             panic!("Currently only support raft log entry and scan.")
@@ -179,9 +173,9 @@
     } else if let Some(matches) = matches.subcommand_matches("size") {
         match matches.value_of("region") {
             Some(id) => {
-                dump_region_size(&db, id.parse().unwrap());
-            }
-            None => dump_all_region_size(&db),
+                dump_region_size(&raft_db, &kv_db, id.parse().unwrap());
+            }
+            None => dump_all_region_size(&raft_db, &kv_db),
         }
     } else if let Some(matches) = matches.subcommand_matches("scan") {
         let from = String::from(matches.value_of("from").unwrap());
@@ -377,12 +371,6 @@
     println!("apply state: {:?}", apply_state);
 }
 
-<<<<<<< HEAD
-fn dump_all_region_info(raft_db: DB, kv_db: DB, skip_tombstone: bool) {
-    let start_key = keys::REGION_META_MIN_KEY;
-    let end_key = keys::REGION_META_MAX_KEY;
-    raft_db.scan(start_key,
-=======
 fn convert_gbmb(mut bytes: u64) -> String {
     const GB: u64 = 1024 * 1024 * 1024;
     const MB: u64 = 1024 * 1024;
@@ -400,23 +388,23 @@
     format!("{}{}", gb, mb)
 }
 
-fn dump_region_size(db: &DB, region_id: u64) {
+fn dump_region_size(raft_db: &DB, kv_db: &DB, region_id: u64) {
     println!("region id: {}", region_id);
-    let size = get_region_size(db, region_id);
+    let size = get_region_size(raft_db, kv_db, region_id);
     println!("region size: {}", convert_gbmb(size));
 }
 
-fn dump_all_region_info(db: &DB, skip_tombstone: bool) {
-    let region_ids = get_all_region_ids(db);
+fn dump_all_region_info(raft_db: &DB, kv_db: &DB, skip_tombstone: bool) {
+    let region_ids = get_all_region_ids(raft_db);
     for region_id in region_ids {
-        dump_region_info(db, region_id, skip_tombstone);
-    }
-}
-
-fn dump_all_region_size(db: &DB) {
-    let mut region_ids = get_all_region_ids(db);
+        dump_region_info(raft_db, kv_db, region_id, skip_tombstone);
+    }
+}
+
+fn dump_all_region_size(raft_db: &DB, kv_db: &DB) {
+    let mut region_ids = get_all_region_ids(raft_db);
     let mut region_sizes: Vec<u64> =
-        region_ids.iter().map(|&region_id| get_region_size(db, region_id)).collect();
+        region_ids.iter().map(|&region_id| get_region_size(raft_db, kv_db, region_id)).collect();
     let region_number = region_ids.len();
     let total_size = region_sizes.iter().sum();
     let mut v: Vec<(u64, u64)> = region_sizes.drain(..).zip(region_ids.drain(..)).collect();
@@ -430,12 +418,11 @@
     }
 }
 
-fn get_all_region_ids(db: &DB) -> Vec<u64> {
+fn get_all_region_ids(raft_db: &DB) -> Vec<u64> {
     let start_key = keys::REGION_META_MIN_KEY;
     let end_key = keys::REGION_META_MAX_KEY;
     let mut region_ids = vec![];
-    db.scan(start_key,
->>>>>>> 8574c82c
+    raft_db.scan(start_key,
               end_key,
               false,
               &mut |key, _| {
@@ -443,27 +430,23 @@
             if suffix != keys::REGION_STATE_SUFFIX {
                 return Ok(true);
             }
-<<<<<<< HEAD
-            dump_region_info(&raft_db, &kv_db, region_id, skip_tombstone);
-=======
             region_ids.push(region_id);
->>>>>>> 8574c82c
             Ok(true)
         })
         .unwrap();
     region_ids
 }
 
-fn get_region_size(db: &DB, region_id: u64) -> u64 {
+fn get_region_size(raft_db: &DB, kv_db: &DB, region_id: u64) -> u64 {
     let region_state_key = keys::region_state_key(region_id);
-    let region_state: RegionLocalState = db.get_msg(&region_state_key).unwrap().unwrap();
+    let region_state: RegionLocalState = raft_db.get_msg(&region_state_key).unwrap().unwrap();
     let region = region_state.get_region();
     let start_key = &keys::data_key(region.get_start_key());
     let end_key = &keys::data_end_key(region.get_end_key());
     let mut size: u64 = 0;
     let cf_arr = [CF_DEFAULT, CF_WRITE, CF_LOCK];
     for cf in &cf_arr {
-        db.scan_cf(cf,
+        kv_db.scan_cf(cf,
                      start_key,
                      end_key,
                      true,
