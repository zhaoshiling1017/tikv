--- conflicted
+++ resolved
@@ -130,12 +130,8 @@
                 let mut i = 0;
                 while let Some(value) = try!(seq.next_element::<String>()) {
                     if i == 7 {
-<<<<<<< HEAD
-                        return Err(S::Error::invalid_value(Unexpected::Str(&value), &"only 7 compression types"));
-=======
                         return Err(S::Error::invalid_value(Unexpected::Str(&value),
                                                            &"only 7 compression types"));
->>>>>>> 94e90300
                     }
                     seqs[i] = match &*value.trim().to_lowercase() {
                         "no" => DBCompressionType::No,
@@ -145,18 +141,12 @@
                         "lz4" => DBCompressionType::Lz4,
                         "lz4hc" => DBCompressionType::Lz4hc,
                         "zstd" => DBCompressionType::Zstd,
-<<<<<<< HEAD
-                        "zstd-not-final" => DBCompressionType::ZstdNotFinal ,
-                        "disable" => DBCompressionType::Disable ,
-                        _ => return Err(S::Error::invalid_value(Unexpected::Str(&value), &"invalid compression type")),
-=======
                         "zstd-not-final" => DBCompressionType::ZstdNotFinal,
                         "disable" => DBCompressionType::Disable,
                         _ => {
                             return Err(S::Error::invalid_value(Unexpected::Str(&value),
                                                                &"invalid compression type"))
                         }
->>>>>>> 94e90300
                     };
                     i += 1;
                 }
@@ -169,80 +159,6 @@
 
         deserializer.deserialize_seq(SeqVisitor)
     }
-}
-
-<<<<<<< HEAD
-#[derive(Serialize, Deserialize)]
-#[serde(remote = "DBCompressionType")]
-#[serde(rename_all = "kebab-case")]
-pub enum CompressionType {
-    No,
-    Snappy,
-    Zlib,
-    #[serde(rename = "bzip2")]
-    Bz2,
-    Lz4,
-    Lz4hc,
-    Zstd,
-    ZstdNotFinal,
-    Disable,
-=======
-pub mod order_map_serde {
-    use std::fmt;
-    use std::hash::Hash;
-    use std::marker::PhantomData;
-
-    use serde::{Serialize, Serializer, Deserialize, Deserializer};
-    use serde::de::{MapAccess, Visitor};
-    use serde::ser::SerializeMap;
-
-    use util::collections::HashMap;
-
-    pub fn serialize<S, K, V>(m: &HashMap<K, V>, serializer: S) -> Result<S::Ok, S::Error>
-        where S: Serializer,
-              K: Serialize + Hash + Eq,
-              V: Serialize
-    {
-        let mut s = try!(serializer.serialize_map(Some(m.len())));
-        for (k, v) in m {
-            try!(s.serialize_entry(k, v));
-        }
-        s.end()
-    }
-
-    pub fn deserialize<'de, D, K, V>(deserializer: D) -> Result<HashMap<K, V>, D::Error>
-        where D: Deserializer<'de>,
-              K: Deserialize<'de> + Eq + Hash,
-              V: Deserialize<'de>
-    {
-        struct MapVisitor<K, V> {
-            phantom: PhantomData<HashMap<K, V>>,
-        }
-
-        impl<'de, K, V> Visitor<'de> for MapVisitor<K, V>
-            where K: Deserialize<'de> + Eq + Hash,
-                  V: Deserialize<'de>
-        {
-            type Value = HashMap<K, V>;
-
-            fn expecting(&self, formatter: &mut fmt::Formatter) -> fmt::Result {
-                formatter.write_str("a map")
-            }
-
-            fn visit_map<M>(self, mut access: M) -> Result<Self::Value, M::Error>
-                where M: MapAccess<'de>
-            {
-                let mut map = HashMap::with_capacity(access.size_hint().unwrap_or(0));
-                while let Some((key, value)) = access.next_entry()? {
-                    map.insert(key, value);
-                }
-                Ok(map)
-            }
-        }
-
-        deserializer.deserialize_map(MapVisitor { phantom: PhantomData })
-    }
->>>>>>> 94e90300
 }
 
 pub mod order_map_serde {
@@ -921,8 +837,6 @@
 
     use util::collections::HashMap;
 
-<<<<<<< HEAD
-=======
     #[test]
     fn test_readable_size() {
         let s = ReadableSize::kb(2);
@@ -940,7 +854,6 @@
         assert_eq!(ReadableSize::mb(2) / ReadableSize::kb(1), 2048);
     }
 
->>>>>>> 94e90300
     #[test]
     fn test_parse_readable_size() {
         #[derive(Serialize, Deserialize)]
@@ -1030,8 +943,6 @@
     }
 
     #[test]
-<<<<<<< HEAD
-=======
     fn test_duration_construction() {
         let mut dur = ReadableDuration::secs(1);
         assert_eq!(dur.0, Duration::new(1, 0));
@@ -1052,7 +963,6 @@
     }
 
     #[test]
->>>>>>> 94e90300
     fn test_parse_readable_duration() {
         #[derive(Serialize, Deserialize)]
         struct DurHolder {
