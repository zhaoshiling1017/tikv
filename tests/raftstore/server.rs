// Copyright 2016 PingCAP, Inc.
//
// Licensed under the Apache License, Version 2.0 (the "License");
// you may not use this file except in compliance with the License.
// You may obtain a copy of the License at
//
//     http://www.apache.org/licenses/LICENSE-2.0
//
// Unless required by applicable law or agreed to in writing, software
// distributed under the License is distributed on an "AS IS" BASIS,
// See the License for the specific language governing permissions and
// limitations under the License.

use std::collections::{HashMap, HashSet};
use std::net::SocketAddr;
use std::sync::{Arc, RwLock, mpsc};
use std::time::Duration;
use std::boxed::FnBox;

use grpc::Environment;
use rocksdb::DB;
use tempdir::TempDir;

use super::cluster::{Simulator, Cluster};
use tikv::config::TiKvConfig;
use tikv::server::{Server, ServerTransport};
use tikv::server::{Node, Config, create_raft_storage, PdStoreAddrResolver, RaftClient};
use tikv::server::resolve::{self, Task as ResolveTask};
use tikv::server::transport::ServerRaftStoreRouter;
use tikv::server::transport::RaftStoreRouter;
use tikv::raftstore::{Error, Result, store};
use tikv::raftstore::store::{Msg as StoreMsg, SnapManager};
use tikv::util::transport::SendCh;
use tikv::util::worker::Worker;
use tikv::storage::{Engine, CfName, ALL_CFS};
use kvproto::raft_serverpb::{self, RaftMessage};
use kvproto::raft_cmdpb::*;

use super::pd::TestPdClient;
use super::transport_simulate::*;

type SimulateStoreTransport = SimulateTransport<StoreMsg, ServerRaftStoreRouter>;
type SimulateServerTransport = SimulateTransport<RaftMessage,
                                                 ServerTransport<SimulateStoreTransport,
                                                                 PdStoreAddrResolver>>;

struct ServerMeta {
    node: Node<TestPdClient>,
    server: Server<SimulateStoreTransport, PdStoreAddrResolver>,
    router: SimulateStoreTransport,
    sim_trans: SimulateServerTransport,
    store_ch: SendCh<StoreMsg>,
    worker: Worker<ResolveTask>,
}

pub struct ServerCluster {
    metas: HashMap<u64, ServerMeta>,
    addrs: HashMap<u64, SocketAddr>,
    pub storages: HashMap<u64, Box<Engine>>,
    snap_paths: HashMap<u64, TempDir>,
    pd_client: Arc<TestPdClient>,
    raft_client: RaftClient,
}

impl ServerCluster {
    pub fn new(pd_client: Arc<TestPdClient>) -> ServerCluster {
        ServerCluster {
            metas: HashMap::new(),
            addrs: HashMap::new(),
            pd_client: pd_client,
            storages: HashMap::new(),
            snap_paths: HashMap::new(),
            raft_client: RaftClient::new(Arc::new(Environment::new(1)), Config::default()),
        }
    }
}

impl Simulator for ServerCluster {
    #[allow(useless_format)]
<<<<<<< HEAD
    fn run_node(&mut self, node_id: u64, mut cfg: TiKvConfig, engine: Arc<DB>) -> u64 {
        assert!(node_id == 0 || !self.nodes.contains_key(&node_id));
        assert!(node_id == 0 || !self.servers.contains_key(&node_id));
=======
    fn run_node(&mut self, node_id: u64, mut cfg: Config, engine: Arc<DB>) -> u64 {
        assert!(node_id == 0 || !self.metas.contains_key(&node_id));
>>>>>>> 94e90300

        let (tmp_str, tmp) = if node_id == 0 || !self.snap_paths.contains_key(&node_id) {
            let p = TempDir::new("test_cluster").unwrap();
            (p.path().to_str().unwrap().to_owned(), Some(p))
        } else {
            let p = self.snap_paths[&node_id].path().to_str().unwrap();
            (p.to_owned(), None)
        };

        // Now we cache the store address, so here we should re-use last
        // listening address for the same store.
        if let Some(addr) = self.addrs.get(&node_id) {
            cfg.server.addr = format!("{}", addr)
        }

        // Initialize raftstore channels.
        let mut event_loop = store::create_event_loop(&cfg.raft_store).unwrap();
        let store_sendch = SendCh::new(event_loop.channel(), "raftstore");
        let raft_router = ServerRaftStoreRouter::new(store_sendch.clone());
        let sim_router = SimulateTransport::new(raft_router);
        let (snap_status_sender, snap_status_receiver) = mpsc::channel();

        // Create storage.
        let mut store = create_raft_storage(sim_router.clone(), engine.clone(), &cfg.storage).unwrap();
        store.start(&cfg.storage).unwrap();
        self.storages.insert(node_id, store.get_engine());

        // Create pd client, snapshot manager, server.
        let (worker, resolver) = resolve::new_resolver(self.pd_client.clone()).unwrap();
        let snap_mgr = SnapManager::new(tmp_str,
                                        Some(store_sendch),
                                        cfg.raft_store.use_sst_file_snapshot);
        let mut server = Server::new(&cfg.server,
                                     cfg.raft_store.region_split_size.0 as usize,
                                     store.clone(),
                                     sim_router.clone(),
                                     snap_status_sender,
                                     resolver,
                                     snap_mgr.clone())
            .unwrap();
        let addr = server.listening_addr();
        cfg.server.addr = format!("{}", addr);
        let trans = server.transport();
        let simulate_trans = SimulateTransport::new(trans.clone());

        // Create node.
        let mut node = Node::new(&mut event_loop, &cfg.server, &cfg.raft_store, self.pd_client.clone());
        node.start(event_loop,
                   engine,
                   simulate_trans.clone(),
                   snap_mgr.clone(),
                   snap_status_receiver)
            .unwrap();
        assert!(node_id == 0 || node_id == node.id());
        let node_id = node.id();
        if let Some(tmp) = tmp {
            self.snap_paths.insert(node_id, tmp);
        }

        server.start(&cfg.server).unwrap();

        self.metas.insert(node_id,
                          ServerMeta {
                              store_ch: node.get_sendch(),
                              node: node,
                              server: server,
                              router: sim_router,
                              sim_trans: simulate_trans,
                              worker: worker,
                          });
        self.addrs.insert(node_id, addr);

        node_id
    }

    fn get_snap_dir(&self, node_id: u64) -> String {
        self.snap_paths[&node_id].path().to_str().unwrap().to_owned()
    }

    fn stop_node(&mut self, node_id: u64) {
        if let Some(mut meta) = self.metas.remove(&node_id) {
            meta.server.stop().unwrap();
            meta.node.stop().unwrap();
            meta.worker.stop().unwrap().join().unwrap();
        }
    }

    fn get_node_ids(&self) -> HashSet<u64> {
        self.metas.keys().cloned().collect()
    }

    fn call_command_on_node(&self,
                            node_id: u64,
                            request: RaftCmdRequest,
                            timeout: Duration)
                            -> Result<RaftCmdResponse> {
        let router = match self.metas.get(&node_id) {
            None => return Err(box_err!("missing sender for store {}", node_id)),
            Some(meta) => meta.router.clone(),
        };
        wait_op!(|cb: Box<FnBox(RaftCmdResponse) + 'static + Send>| {
                     router.send_command(request, cb).unwrap()
                 },
                 timeout)
            .ok_or_else(|| Error::Timeout(format!("request timeout for {:?}", timeout)))
    }

    fn send_raft_msg(&mut self, raft_msg: raft_serverpb::RaftMessage) -> Result<()> {
        let store_id = raft_msg.get_to_peer().get_store_id();
        let addr = self.addrs[&store_id];
        self.raft_client.send(store_id, addr, raft_msg).unwrap();
        self.raft_client.flush();
        Ok(())
    }

    fn add_send_filter(&mut self, node_id: u64, filter: SendFilter) {
        self.metas.get_mut(&node_id).unwrap().sim_trans.add_filter(filter);
    }

    fn clear_send_filters(&mut self, node_id: u64) {
        self.metas.get_mut(&node_id).unwrap().sim_trans.clear_filters();
    }

    fn add_recv_filter(&mut self, node_id: u64, filter: RecvFilter) {
        self.metas.get_mut(&node_id).unwrap().router.add_filter(filter);
    }

    fn clear_recv_filters(&mut self, node_id: u64) {
        self.metas.get_mut(&node_id).unwrap().router.clear_filters();
    }

    fn get_store_sendch(&self, node_id: u64) -> Option<SendCh<StoreMsg>> {
        self.metas.get(&node_id).map(|m| m.store_ch.clone())
    }
}

pub fn new_server_cluster(id: u64, count: usize) -> Cluster<ServerCluster> {
    new_server_cluster_with_cfs(id, count, ALL_CFS)
}

pub fn new_server_cluster_with_cfs(id: u64,
                                   count: usize,
                                   cfs: &[CfName])
                                   -> Cluster<ServerCluster> {
    let pd_client = Arc::new(TestPdClient::new(id));
    let sim = Arc::new(RwLock::new(ServerCluster::new(pd_client.clone())));
    Cluster::new(id, count, cfs, sim, pd_client)
}<|MERGE_RESOLUTION|>--- conflicted
+++ resolved
@@ -77,14 +77,8 @@
 
 impl Simulator for ServerCluster {
     #[allow(useless_format)]
-<<<<<<< HEAD
     fn run_node(&mut self, node_id: u64, mut cfg: TiKvConfig, engine: Arc<DB>) -> u64 {
-        assert!(node_id == 0 || !self.nodes.contains_key(&node_id));
-        assert!(node_id == 0 || !self.servers.contains_key(&node_id));
-=======
-    fn run_node(&mut self, node_id: u64, mut cfg: Config, engine: Arc<DB>) -> u64 {
         assert!(node_id == 0 || !self.metas.contains_key(&node_id));
->>>>>>> 94e90300
 
         let (tmp_str, tmp) = if node_id == 0 || !self.snap_paths.contains_key(&node_id) {
             let p = TempDir::new("test_cluster").unwrap();
